--- conflicted
+++ resolved
@@ -37,7 +37,7 @@
   },
   {
    "cell_type": "code",
-<<<<<<< HEAD
+
    "execution_count": 36,
    "metadata": {},
    "outputs": [],
@@ -51,24 +51,12 @@
     "render_every = 10  # print statistics every n iterations.\n",
     "balance = 1  # Balance exploration vs exploitation\n",
     "save_data = True # Save the data generated\n"
-=======
-   "execution_count": 2,
-   "metadata": {},
-   "outputs": [],
-   "source": [
-    "env_name = \"MsPacman-v0\"\n",
-    "n_samples = None  # Maximum number of samples allowed\n",
-    "score_limit = 10000  # Stop the sampling when this score is reached\n",
-    "n_walkers = 50  # Maximum witdh of the tree containing al the trajectories\n",
-    "render_every = 5  # print statistics every n iterations.\n",
-    "balance = 1  # Balance exploration vs exploitation\n",
-    "save_tree = True # Save the data generated\n"
->>>>>>> 2b7873f4
+
    ]
   },
   {
    "cell_type": "code",
-<<<<<<< HEAD
+
    "execution_count": 37,
    "metadata": {},
    "outputs": [],
@@ -82,9 +70,7 @@
   {
    "cell_type": "code",
    "execution_count": 38,
-=======
-   "execution_count": 3,
->>>>>>> 2b7873f4
+
    "metadata": {
     "scrolled": false
    },
@@ -93,7 +79,7 @@
      "name": "stdout",
      "output_type": "stream",
      "text": [
-<<<<<<< HEAD
+
       "Environment: MsPacman-ram-v0 | Walkers: 500 | Deaths: 0\n",
       "Total samples: 1086151 Progress: 100.01%\n",
       "Reward: mean 9975.64 | Dispersion: 71.00 | max 10001.00 | min 9930.00 | std 12.82\n",
@@ -102,44 +88,15 @@
       "Efficiency 0.52%\n",
       "Generated 5682 Examples | 191.16 samples per example.\n",
       "\n"
-=======
-      "Environment: MsPacman-v0\n",
-      "Total samples: 27950 Progress 11.80%\n",
-      "Reward: mean 1145.80 | dispersion 60.00 | max 1180.00 | min 1120.00 | std 19.61\n",
-      "Episode length: mean 314.48 | dispersion 7.00 | max 318.00 | min 311.00 | std 1.58\n",
-      "Walkers: 50 deads 0\n",
-      "Efficiency 0.00%\n",
-      "Generated 0.0 Examples | 0.00 samples per example.\n",
-      "Status: Playing...\n"
->>>>>>> 2b7873f4
+
      ]
     }
    ],
    "source": [
-<<<<<<< HEAD
+
     "s = SwarmWave(model=model, env=env, n_walkers=n_walkers, reward_limit=reward_limit, render_every=2, balance=balance)\n",
     "s.run_swarm(print_swarm=True)\n"
-=======
-    "s = SwarmWave(env_name=env_name, n_samples=n_samples,\n",
-    "              score_limit=score_limit, n_walkers=n_walkers,\n",
-    "              render_every=render_every, balance=balance,\n",
-    "              save_tree=save_tree)\n",
-    "\n",
-    "s.run_swarm()\n"
-   ]
-  },
-  {
-   "cell_type": "code",
-   "execution_count": 5,
-   "metadata": {
-    "scrolled": true
-   },
-   "outputs": [],
-   "source": [
-    "# Get the observations belonging to the highest score game\n",
-    "obs = s.tree.get_branch(leaf_id= s.walkers_id[s.rewards.argmax()])\n",
-    "# s.rewards.tolist() # Uncomment to see the scores for each walker"
->>>>>>> 2b7873f4
+
    ]
   },
   {
